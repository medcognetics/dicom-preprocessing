version: 2.1

jobs:
    quality:
        docker:
            - image: rust:latest
        steps:
            - checkout
            - run:
                name: Install dependencies
                command: rustup component add rustfmt
            - run:
                name: Check formatting
                command: cargo fmt -- --check
            - run:
                name: General check
                command: cargo check --all-features

    build:
        docker:
            - image: rust:latest
        steps:
            - checkout
            - restore_cache:
                key: project-cache
            - run:
                name: Install dependencies
                command: rustup component add rustfmt
            - run:
                name: Stable Build
                command: cargo build
            - run:
                name: Test
                command: cargo test
            - save_cache:
                key: project-cache
                paths:
                - "~/.cargo"
                - "./target"
            - persist_to_workspace:
                root: .
                paths:
                    - target/

    test_python:
        docker:
            - image: cimg/python:3.11-node
        steps:
            - checkout
            - restore_cache:
                keys:
                  - v1-dependencies-{{ checksum "pdm.lock" }}
            - attach_workspace:
                at: .
            - run:
                name: Install Rust
                command: |
                    curl --proto '=https' --tlsv1.2 -sSf https://sh.rustup.rs | sh -s -- -y
                    echo 'source "$HOME/.cargo/env"' >> $BASH_ENV
            - run:
                name: Version information
                command: rustc --version; cargo --version; rustup --version
            - run:
                name: Install dependencies
                command: make init
            - save_cache:
                paths:
                  - ~/.cache/pip
                  - ~/.cache/pdm
                key: v1-dependencies-{{ checksum "pdm.lock" }}
            - run:
                name: Run tests
                command: make test-python

workflows:
    build_and_test:
        jobs:
<<<<<<< HEAD
=======
            - quality
>>>>>>> 019cf705
            - build
            - test_python:
                requires:
                    - build<|MERGE_RESOLUTION|>--- conflicted
+++ resolved
@@ -75,10 +75,7 @@
 workflows:
     build_and_test:
         jobs:
-<<<<<<< HEAD
-=======
             - quality
->>>>>>> 019cf705
             - build
             - test_python:
                 requires:
