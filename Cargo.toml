[package]
name = "dicom-preprocessing" # the name of the package
version = "0.1.0"    # the current version, obeying semver
authors = ["Scott Chase Waggener <chase.waggener@icloud.com>"]
edition = "2021"

[lib]
name = "dicom_preprocessing"
path = "src/lib.rs"
crate-type = ["lib", "cdylib"]

[dependencies]
dicom = { git = "https://github.com/Enet4/dicom-rs.git", features = ["image", "ndarray"], rev = "b2002bb"}
dicom-pixeldata = { git = "https://github.com/Enet4/dicom-rs.git", features = ["openjp2", "rayon"], rev = "b2002bb"}
indicatif = { version= "0.17", features= ["rayon"] }
clap = { version = "4.5", features = ["derive"] }
rayon = "1.10"
rust_search = "2.1"
log = "0.4"
thiserror = "2.0"
env_logger = "0.11"
image = "0.25"
tiff = "0.9"
snafu = "0.8"
tracing = "0.1"
tracing-subscriber = "0.3"
num = "0.4"
ndarray = "0.16"
itertools = "0.13"
imageproc = "0.25"
pyo3 = { version = "0.22", features = ["extension-module"], optional = true }
numpy = { version = "0.22", optional = true }
arrow = "50.0"
parquet = "50.0"
<<<<<<< HEAD
tempfile = { version = "3.10", optional = true }
=======
csv = "1.3"
>>>>>>> a22208d6

[features]
python = ["pyo3", "numpy", "tempfile"]

[dev-dependencies]
tempfile = "3.10"
dicom-test-files = "0.3"
rstest = "0.23"
rand = "0.8"
criterion = "0.5"

[workspace]
resolver = "2"

[profile.release]
codegen-units = 1
lto = "fat"

[[bin]]
name = "dicom-preprocess"
path = "src/main.rs"

[[bin]]
name = "dicom-manifest"
path = "src/bin/manifest.rs"

[[bin]]
name = "dicom-voilut"
path = "src/voilut/main.rs"

[[bin]]
name = "dicom-traces"
path = "src/bin/trace.rs"

[[bench]]
name = "inode_sort"
harness = false

[[bench]]
name = "dicom_file"
harness = false<|MERGE_RESOLUTION|>--- conflicted
+++ resolved
@@ -32,11 +32,8 @@
 numpy = { version = "0.22", optional = true }
 arrow = "50.0"
 parquet = "50.0"
-<<<<<<< HEAD
 tempfile = { version = "3.10", optional = true }
-=======
 csv = "1.3"
->>>>>>> a22208d6
 
 [features]
 python = ["pyo3", "numpy", "tempfile"]
