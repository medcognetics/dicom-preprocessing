use std::path::PathBuf;

use clap::error::ErrorKind;
use clap::Parser;
use dicom::dictionary_std::tags;
use dicom::object::open_file;
use dicom::object::ReadError;
use dicom_preprocessing::DicomColorType;
use indicatif::ProgressFinish;
use rayon::prelude::*;
use std::fmt;
use std::fs::File;
use std::io::{Read, Seek, SeekFrom};
use tiff::encoder::compression::Compressor;
use tracing::{error, Level};

use dicom_preprocessing::pad::PaddingDirection;
use dicom_preprocessing::preprocess::Preprocessor;
use dicom_preprocessing::resize::DisplayFilterType;
use indicatif::{ProgressBar, ProgressStyle};
use rust_search::SearchBuilder;
use snafu::{OptionExt, Report, ResultExt, Snafu, Whatever};
use std::num::NonZero;
use std::path::Path;
use std::thread::available_parallelism;

use dicom_preprocessing::color::ColorError;
use dicom_preprocessing::preprocess::PreprocessError;
use dicom_preprocessing::save::{SaveError, TiffSaver};
use dicom_preprocessing::transform::volume::DisplayVolumeHandler;

#[derive(Debug, Snafu)]
pub enum Error {
    #[snafu(display("Invalid source path: {}", path.display()))]
    InvalidSourcePath { path: PathBuf },
    #[snafu(display("No sources found in source path: {}", path.display()))]
    NoSources { path: PathBuf },
    #[snafu(display("Invalid output path: {}", path.display()))]
    InvalidOutputPath { path: PathBuf },
    #[snafu(display("Failed to read DICOM file: {}", path.display()))]
    DicomRead {
        path: PathBuf,
        #[snafu(source(from(ReadError, Box::new)))]
        source: Box<ReadError>,
    },
    #[snafu(display("Missing property: {}", name))]
    MissingProperty { name: &'static str },
    #[snafu(display("Invalid property value: {}", name))]
    InvalidPropertyValue {
        name: &'static str,
        #[snafu(source(from(dicom::core::value::ConvertValueError, Box::new)))]
        source: Box<dicom::core::value::ConvertValueError>,
    },
    Preprocessing {
        #[snafu(source(from(PreprocessError, Box::new)))]
        source: Box<PreprocessError>,
    },
    #[snafu(display("Failed to create directory: {}", path.display()))]
    CreateDir {
        path: PathBuf,
        #[snafu(source(from(std::io::Error, Box::new)))]
        source: Box<std::io::Error>,
    },
    ColorType {
        #[snafu(source(from(ColorError, Box::new)))]
        source: Box<ColorError>,
    },
    SaveToTiff {
        #[snafu(source(from(SaveError, Box::new)))]
        source: Box<SaveError>,
    },
}

#[derive(Debug, Clone, clap::ValueEnum, Default)]
enum SupportedCompressor {
    #[default]
    Packbits,
    Lzw,
    Uncompressed,
}

impl From<SupportedCompressor> for Compressor {
    fn from(value: SupportedCompressor) -> Self {
        match value {
            SupportedCompressor::Packbits => {
                Compressor::Packbits(tiff::encoder::compression::Packbits)
            }
            SupportedCompressor::Lzw => Compressor::Lzw(tiff::encoder::compression::Lzw),
            SupportedCompressor::Uncompressed => {
                Compressor::Uncompressed(tiff::encoder::compression::Uncompressed)
            }
        }
    }
}

impl fmt::Display for SupportedCompressor {
    fn fmt(&self, f: &mut fmt::Formatter<'_>) -> fmt::Result {
        let direction_str = match self {
            SupportedCompressor::Packbits => "packbits",
            SupportedCompressor::Lzw => "lzw",
            SupportedCompressor::Uncompressed => "none",
        };
        write!(f, "{}", direction_str)
    }
}

fn has_dicm_prefix(path: &Path) -> bool {
    const DICM_PREFIX: &[u8; 4] = b"DICM";
    File::open(path)
        .and_then(|mut file| {
            file.seek(SeekFrom::Start(128))?;
            let mut buffer = [0; 4];
            file.read_exact(&mut buffer)?;
            Ok(buffer)
        })
        .map_or(false, |buffer| &buffer == DICM_PREFIX)
}

fn is_dicom_file(path: &Path) -> bool {
    // If the path has a .dcm or .dicom extension and is a file, it is a DICOM file
    if let Some(ext) = path.extension().map(|ext| ext.to_ascii_lowercase()) {
        return (ext == "dcm" || ext == "dicom") && path.is_file();
    }
    // Path is a directory, not a DICOM file
    else if path.is_dir() {
        return false;
    }
    // Extensionless file, we must check the DICM prefix
    else {
        has_dicm_prefix(path)
    }
}

fn find_dicom_files(dir: &PathBuf) -> impl Iterator<Item = PathBuf> {
    // Set up spinner, iterating may files may take some time
    let spinner = ProgressBar::new_spinner();
    spinner.set_message("Searching for DICOM files");
    spinner.set_style(
        ProgressStyle::default_spinner()
            .template("{spinner:.blue} {msg}")
            .unwrap(),
    );

    // Yield from the search
    SearchBuilder::default()
        .location(dir)
        .build()
        .inspect(move |_| spinner.tick())
        .map(PathBuf::from)
        .filter(move |file| is_dicom_file(file) && file.is_file())
}

fn check_filelist(filelist: &PathBuf, strict: bool) -> Result<Vec<PathBuf>, Error> {
    let filelist = std::fs::read_to_string(filelist)
        .map_err(|_| Error::InvalidSourcePath {
            path: filelist.clone(),
        })?
        .lines()
        .map(PathBuf::from)
        .collect::<Vec<PathBuf>>();

    // Set up spinner, checking files may take some time
    let spinner = ProgressBar::new_spinner();
    spinner.set_message("Checking input paths from text file");
    spinner.set_style(
        ProgressStyle::default_spinner()
            .template("{spinner:.blue} {msg}")
            .unwrap(),
    );

    // Check each path
    let result =
        filelist
            .into_par_iter()
            .inspect(|_| spinner.tick())
            .map(|path| match is_dicom_file(&path) {
                true => Ok(path),
                false => Err(Error::InvalidSourcePath { path }),
            });

    // For strict mode, return the errors
    if strict {
        result.collect::<Result<Vec<_>, _>>()
    // For non-strict mode, return the valid paths
    } else {
        Ok(result
            .collect::<Vec<_>>()
            .into_iter()
            .filter_map(|path| path.ok())
            .collect())
    }
}

#[derive(Parser, Debug)]
#[command(author = "Scott Chase Waggener", version = env!("CARGO_PKG_VERSION"), about = "Preprocess DICOM files into (multi-frame) TIFFs", long_about = None)]
struct Args {
    #[arg(
        help = "Source path. Can be a DICOM file, directory, or a text file with DICOM file paths"
    )]
    source: PathBuf,

    #[arg(
        help = "Output path. Can be a directory (for multiple files) or a file (for a single file)"
    )]
    output: PathBuf,

    #[arg(
        help = "Crop the image. Pixels with value equal to zero are cropped away.",
        long = "crop",
        short = 'c',
        default_value_t = false
    )]
    crop: bool,

    #[arg(
        help = "Also include pixels with value equal to the data type's maximum value in the crop calculation",
        long = "crop-max",
        short = 'm',
        default_value_t = false
    )]
    crop_max: bool,

    #[arg(
        help = "Target size (width,height)",
        long = "size",
        short = 's',
        value_parser = clap::builder::ValueParser::new(|s: &str| {
            let parts: Vec<&str> = s.split(',').collect();
            if parts.len() == 2 {
                let width = parts[0].parse::<u32>().map_err(|_| clap::Error::raw(ErrorKind::InvalidValue, "Invalid width"))?;
                let height = parts[1].parse::<u32>().map_err(|_| clap::Error::raw(ErrorKind::InvalidValue, "Invalid height"))?;
                Ok((width, height))
            } else {
                Err(clap::Error::raw(ErrorKind::InvalidValue, "Size must be in the format width,height"))
            }
        })
    )]
    size: Option<(u32, u32)>,

    #[arg(
        help = "Filter type",
        long = "filter",
        short = 'f',
        value_parser = clap::value_parser!(DisplayFilterType),
        default_value_t = DisplayFilterType::default(),
    )]
    filter: DisplayFilterType,

    #[arg(
        help = "Padding direction",
        long = "padding",
        short = 'p',
        value_parser = clap::value_parser!(PaddingDirection),
        default_value_t = PaddingDirection::default(),
    )]
    padding_direction: PaddingDirection,

    #[arg(
        help = "Compression type",
        long = "compressor",
        short = 'z',
        value_parser = clap::value_parser!(SupportedCompressor),
        default_value_t = SupportedCompressor::default(),
    )]
    compressor: SupportedCompressor,

    #[arg(
        help = "How to handle volumes",
        long = "volume-handler",
        short = 'v',
        value_parser = clap::value_parser!(DisplayVolumeHandler),
        default_value_t = DisplayVolumeHandler::default(),
    )]
    volume_handler: DisplayVolumeHandler,

    #[arg(
        help = "Fail on input paths that are not DICOM files, or if any file processing fails",
        long = "strict",
        default_value_t = false
    )]
    strict: bool,
}

fn main() {
    let args = Args::parse();

    tracing::subscriber::set_global_default(
        tracing_subscriber::FmtSubscriber::builder()
            .with_max_level(Level::ERROR)
            .finish(),
    )
    .whatever_context("Could not set up global logging subscriber")
    .unwrap_or_else(|e: Whatever| {
        eprintln!("[ERROR] {}", Report::from_error(e));
    });

    run(args).unwrap_or_else(|e| {
        error!("{}", Report::from_error(e));
        std::process::exit(-1);
    });
}

fn process(
    source: &PathBuf,
    dest: &PathBuf,
    preprocessor: &Preprocessor,
    compressor: SupportedCompressor,
    parallelism: bool,
) -> Result<(), Error> {
    let file = open_file(&source).context(DicomReadSnafu { path: source })?;

    let dest = if dest.is_dir() {
        // Build filepath of form dest/study_instance_uid/sop_instance_uid.tiff
        let study_instance_uid = file
            .get(tags::STUDY_INSTANCE_UID)
            .context(MissingPropertySnafu {
                name: "Study Instance UID",
            })?
            .value()
            .to_str()
            .context(InvalidPropertyValueSnafu {
                name: "Study Instance UID",
            })?
            .into_owned();
        let sop_instance_uid = file
            .get(tags::SOP_INSTANCE_UID)
            .context(MissingPropertySnafu {
                name: "SOP Instance UID",
            })?
            .value()
            .to_str()
            .context(InvalidPropertyValueSnafu {
                name: "SOP Instance UID",
            })?
            .into_owned();
        let filename = format!("{}.tiff", sop_instance_uid);

        let filepath = dest.join(study_instance_uid).join(filename);

        // Create the parents
        let parent = filepath.parent().unwrap();
        std::fs::create_dir_all(parent).context(CreateDirSnafu { path: parent })?;
        filepath
    } else {
        dest.to_path_buf()
    };

    tracing::info!("Processing {} -> {}", source.display(), dest.display());
    let (images, metadata) = preprocessor
        .prepare_image(&file, parallelism)
        .context(PreprocessingSnafu)?;
    let color_type = DicomColorType::try_from(&file).context(ColorTypeSnafu)?;

    let saver = TiffSaver::new(compressor.into(), color_type);
    let mut encoder = saver.open_tiff(dest).unwrap();
    images
        .into_iter()
        .try_for_each(|image| saver.save(&mut encoder, &image, &metadata))
        .context(SaveToTiffSnafu)?;

    Ok(())
}

/// Determines the number of threads to use for parallel processing for multi-frame DICOM files.
/// Frame parallelism will only be used when the number of inputs is small. Otherwise, it as assumed
/// that file parallelism is desired and only a single thread is used for a given file.
fn determine_parallelism(num_inputs: usize) -> bool {
    let max_parallelism = available_parallelism()
        .unwrap_or(NonZero::new(1).unwrap())
        .get();
    (max_parallelism / num_inputs).max(1) > 1
}

fn run(args: Args) -> Result<(), Error> {
    // Parse the sources
    let source = if args.source.is_dir() {
        find_dicom_files(&args.source).collect()
    } else if args.source.is_file() && args.source.extension().unwrap() == "txt" {
        check_filelist(&args.source, args.strict)?
    } else {
        vec![args.source.clone()]
    };

    tracing::info!("Number of sources found: {}", source.len());

    // Validate the output path
    let dest = match (source.len(), args.output.is_dir()) {
        // No sources
        (0, _) => NoSourcesSnafu { path: args.source }.fail(),
        // Single source
        (1, _) => Ok(args.output),
        // Multiple sources, target not a directory. Cannot continue.
        (_, false) => InvalidOutputPathSnafu { path: args.output }.fail(),
        // Multiple sources, target is a directory
        _ => Ok(args.output),
    }?;

    // Build the preprocessor and compressor
    let preprocessor = Preprocessor {
        crop: args.crop,
        size: args.size,
        filter: args.filter.into(),
        padding_direction: args.padding_direction,
        crop_max: args.crop_max,
        volume_handler: args.volume_handler.into(),
    };
    let compressor = args.compressor;

    // Create progress bar
    let pb = ProgressBar::new(source.len() as u64).with_finish(ProgressFinish::AndLeave);
    pb.set_style(
        ProgressStyle::default_bar()
            .template(
                "{msg} {spinner:.green} [{elapsed_precise}] [{bar:40.cyan/blue}] {pos}/{len} ({eta} @ {per_sec})",
            )
            .unwrap(),
    );
    pb.set_message("Preprocessing DICOM files");

<<<<<<< HEAD
    // Define function to process each file in parallel
    let par_func = |file: PathBuf| {
        let result = process(&file, &dest, &preprocessor, compressor.clone());
=======
    // Process each file in parallel
    let parallelism = determine_parallelism(source.len());
    source.into_par_iter().try_for_each(|file| {
        let result = process(&file, &dest, &preprocessor, compressor.clone(), parallelism);
>>>>>>> f3058930
        pb.inc(1);
        match result {
            Ok(result) => Ok(result),
            Err(e) => {
                error!(
                    "Error processing file {}: {}",
                    file.display(),
                    Report::from_error(&e)
                );
                Err(e)
            }
        }
    };

    // Run processing in parallel
    if args.strict {
        // In strict mode, abort on first error
        source.into_par_iter().try_for_each(par_func)?;
    } else {
        // In non-strict mode, only log errors and continue
        source.into_par_iter().map(par_func).collect::<Vec<_>>();
    }

    Ok(())
}

#[cfg(test)]
mod tests {
    use super::{run, Args};
    use crate::DisplayFilterType;
    use crate::PaddingDirection;
    use crate::SupportedCompressor;
    use dicom::dictionary_std::tags;
    use dicom::object::open_file;
    use dicom_preprocessing::crop::{DEFAULT_CROP_ORIGIN, DEFAULT_CROP_SIZE};
    use dicom_preprocessing::pad::ACTIVE_AREA;
    use dicom_preprocessing::resize::DEFAULT_SCALE;

    use dicom_preprocessing::DisplayVolumeHandler;
    use rstest::rstest;
    use std::fs::File;
    use std::io::BufReader;
    use tiff::decoder::Decoder;

    use tiff::tags::ResolutionUnit;
    use tiff::tags::Tag;

    #[rstest]
    #[case("path")]
    #[case("text")]
    #[case("dir")]
    fn test_main(#[case] input_type: &str) {
        // Get the expected SOPInstanceUID from the DICOM
        let dicom_file_path = dicom_test_files::path("pydicom/CT_small.dcm").unwrap();

        // Create a temp directory and copy the test file to it
        let temp_dir = tempfile::tempdir().unwrap();
        let temp_dicom_path = temp_dir.path().join("CT_small.dcm");
        std::fs::copy(&dicom_file_path, &temp_dicom_path).unwrap();

        // Create a temp directory to hold the output
        let output_dir = tempfile::tempdir().unwrap();

        // Decide the source based on the input type
        let source = match input_type {
            "path" => temp_dicom_path,
            "text" => {
                let paths_file_path = temp_dir.path().join("paths.txt");
                std::fs::write(&paths_file_path, temp_dicom_path.to_str().unwrap()).unwrap();
                paths_file_path
            }
            "dir" => temp_dir.path().to_path_buf(),
            _ => unreachable!(),
        };

        // Run the main function
        let args = Args {
            source: source,
            output: output_dir.path().to_path_buf(),
            crop: true,
            size: Some((64, 64)),
            filter: DisplayFilterType::default(),
            padding_direction: PaddingDirection::default(),
            strict: true,
            compressor: SupportedCompressor::default(),
            crop_max: false,
            volume_handler: DisplayVolumeHandler::default(),
        };
        run(args).unwrap();

        // Get the StudyInstanceUID and SOPInstanceUID from the DICOM
        let dicom_file = open_file(&dicom_file_path).unwrap();
        let study_instance_uid = dicom_file
            .get(tags::STUDY_INSTANCE_UID)
            .unwrap()
            .value()
            .to_str()
            .unwrap()
            .into_owned();
        let sop_instance_uid = dicom_file
            .get(tags::SOP_INSTANCE_UID)
            .unwrap()
            .value()
            .to_str()
            .unwrap()
            .into_owned();

        // Build the expected output file path
        let filename = format!("{}.tiff", sop_instance_uid);
        let output_file_path = output_dir.path().join(study_instance_uid).join(filename);

        // Open the output file as a TIFF and check the dimensions
        let mut tiff_decoder =
            Decoder::new(BufReader::new(File::open(output_file_path).unwrap())).unwrap();
        let (width, height) = tiff_decoder.dimensions().unwrap();
        assert_eq!(width, 64);
        assert_eq!(height, 64);

        // Check the augmentation tags
        let area = tiff_decoder
            .get_tag(Tag::Unknown(ACTIVE_AREA))
            .unwrap()
            .into_u32_vec()
            .unwrap();
        assert_eq!(area, &[0, 0, 0, 0]);

        let origin = tiff_decoder
            .get_tag(Tag::Unknown(DEFAULT_CROP_ORIGIN))
            .unwrap()
            .into_u32_vec()
            .unwrap();
        assert_eq!(origin, &[64, 64]);

        let size = tiff_decoder
            .get_tag(Tag::Unknown(DEFAULT_CROP_SIZE))
            .unwrap()
            .into_u32_vec()
            .unwrap();
        assert_eq!(size, &[128, 128]);

        let scale = tiff_decoder
            .get_tag(Tag::Unknown(DEFAULT_SCALE))
            .unwrap()
            .into_f32_vec()
            .unwrap();
        assert_eq!(scale, &[0.5, 0.5]);

        // Check the extra tags
        let resolution_unit = ResolutionUnit::from_u16(
            tiff_decoder
                .get_tag(Tag::ResolutionUnit)
                .unwrap()
                .into_u16()
                .unwrap(),
        )
        .unwrap();
        assert_eq!(resolution_unit, ResolutionUnit::Centimeter);

        let resolution_x = tiff_decoder
            .get_tag(Tag::XResolution)
            .unwrap()
            .into_u32_vec()
            .unwrap();
        assert_eq!(resolution_x, &[7, 1]);

        let resolution_y = tiff_decoder
            .get_tag(Tag::YResolution)
            .unwrap()
            .into_u32_vec()
            .unwrap();
        assert_eq!(resolution_y, &[7, 1]);
    }
}<|MERGE_RESOLUTION|>--- conflicted
+++ resolved
@@ -417,16 +417,10 @@
     );
     pb.set_message("Preprocessing DICOM files");
 
-<<<<<<< HEAD
     // Define function to process each file in parallel
+    let parallelism = determine_parallelism(source.len());
     let par_func = |file: PathBuf| {
-        let result = process(&file, &dest, &preprocessor, compressor.clone());
-=======
-    // Process each file in parallel
-    let parallelism = determine_parallelism(source.len());
-    source.into_par_iter().try_for_each(|file| {
         let result = process(&file, &dest, &preprocessor, compressor.clone(), parallelism);
->>>>>>> f3058930
         pb.inc(1);
         match result {
             Ok(result) => Ok(result),
