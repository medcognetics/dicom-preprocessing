--- conflicted
+++ resolved
@@ -603,7 +603,6 @@
 
     #[rstest]
     #[case(
-<<<<<<< HEAD
         Crop { left: 1, top: 1, width: 2, height: 2 },
         Coord::new(3, 3),
         Coord::new(2, 2)
@@ -621,7 +620,10 @@
     fn test_apply_coord(#[case] crop: Crop, #[case] coord: Coord, #[case] expected: Coord) {
         let result = crop.apply(&coord);
         assert_eq!(result, expected);
-=======
+    }
+
+    #[rstest]
+    #[case(
         vec![
             vec![0, 0, 0, 0, 0, 0],
             vec![0, 0, 1, 1, 0, 0],
@@ -672,12 +674,10 @@
             height: expected_crop.3,
         };
         assert_eq!(crop, expected_crop);
->>>>>>> f937e512
-    }
-
-    #[rstest]
-    #[case(
-<<<<<<< HEAD
+    }
+
+    #[rstest]
+    #[case(
         Crop { left: 1, top: 1, width: 2, height: 2 },
         Coord::new(1, 1),
         Coord::new(2, 2)
@@ -695,7 +695,10 @@
     fn test_invert_coord(#[case] crop: Crop, #[case] coord: Coord, #[case] expected: Coord) {
         let result = crop.invert(&coord);
         assert_eq!(result, expected);
-=======
+    }
+
+    #[rstest]
+    #[case(
         vec![
             vec![0, 0, 0, 0, 0, 0],
             vec![0, 0, 1, 1, 0, 0],
@@ -746,6 +749,5 @@
             height: expected_crop.3,
         };
         assert_eq!(crop, expected_crop);
->>>>>>> f937e512
     }
 }